--- conflicted
+++ resolved
@@ -350,16 +350,8 @@
                         return False
             return True
         except ReadTimeoutError:
-<<<<<<< HEAD
             status = self._get_pod(job).status.phase
             self._warn_pod_status_timeout(desired_status, status)
-=======
-            log = getLogger(__name__)
-            log.warning(
-                "Timeout while waiting for status %s! Pod had status:"
-                " %s" % (desired_status, self._get_pod(job).status.phase)
-            )
->>>>>>> e3b08329
             return False
 
     @staticmethod
